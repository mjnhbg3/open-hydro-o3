--- conflicted
+++ resolved
@@ -13,11 +13,7 @@
 @pytest.fixture
 def llm_agent(mock_openai):
     """Create LLM agent with mocked OpenAI"""
-<<<<<<< HEAD
     with patch.dict("os.environ", {"OPENAI_API_KEY": "test-key"}):
-=======
-    with patch.dict('os.environ', {'OPENAI_API_KEY': 'test-key'}):
->>>>>>> 0b9275b9
         agent = LLMAgent()
         agent.client = mock_openai
         return agent
@@ -129,11 +125,7 @@
 
 class TestLLMAgent:
     """Test LLM agent functionality"""
-<<<<<<< HEAD
-
-=======
-    
->>>>>>> 0b9275b9
+
     @pytest.mark.asyncio
     async def test_llm_decision_making(self, llm_agent, mock_sensor_data, mock_config):
         """Test LLM decision making process"""
@@ -311,27 +303,15 @@
 
                 # Mock KPI calculator
                 agent.kpi_calc = MagicMock()
-<<<<<<< HEAD
                 agent.kpi_calc.calculate_current_kpis = AsyncMock(
                     return_value={"health_score": 0.8}
                 )
 
                 sensor_data = {
                     "water": {"ph": 6.0, "ec": 1.6},
-                    "air": {"temperature": 24.0},
+                    "air": {"temperature": 24.0, "humidity": 55},
                 }
                 config = {"targets": {"ph_target": 6.0}}
-
-=======
-                agent.kpi_calc.calculate_current_kpis = AsyncMock(return_value={'health_score': 0.8})
-                
-                sensor_data = {
-                    'water': {'ph': 6.0, 'ec': 1.6},
-                    'air': {'temperature': 24.0, 'humidity': 55}
-                }
-                config = {'targets': {'ph_target': 6.0}}
-                
->>>>>>> 0b9275b9
                 result = await agent.make_decision(sensor_data, config)
 
                 assert result is not None
@@ -349,15 +329,9 @@
         llm_agent.vector_memory = MagicMock()
         llm_agent.vector_memory.search = AsyncMock(return_value=[])
         llm_agent.kpi_calc = MagicMock()
-<<<<<<< HEAD
         llm_agent.kpi_calc.calculate_current_kpis = AsyncMock(
             return_value={"health_score": 0.8}
         )
-
-=======
-        llm_agent.kpi_calc.calculate_current_kpis = AsyncMock(return_value={'health_score': 0.8})
-        
->>>>>>> 0b9275b9
         # Make multiple decisions with same input
         results = []
         for _ in range(3):
