"""
LLM Agent interface for OpenAI o3 model integration
"""

import json
import logging
import os
from datetime import datetime
from typing import Dict, Any, List

from openai import OpenAI

from .memory.vector import VectorMemory
from .memory.kpis import KPICalculator
from .utils import load_json_schema, validate_json_schema


class LLMAgent:
    """Manages LLM interactions with OpenAI o3 model"""

    SYSTEM_PROMPT = """You are an intelligent hydroponic system controller with expertise in plant biology, nutrient management, and environmental control.

Your role is to analyze sensor data and make precise decisions about:
- Nutrient dosing (pumps A, B, pH adjustment)
- Environmental controls (fan speed, LED intensity, temperature)
- System maintenance and optimization

Key principles:
1. SAFETY FIRST: Never exceed safety limits defined in the configuration
2. STABLE-UNLESS-BETTER: Only make changes if current conditions are suboptimal
3. GRADUAL ADJUSTMENTS: Make small, incremental changes rather than large corrections
4. DATA-DRIVEN: Base decisions on sensor trends, not single readings
5. PLANT-CENTRIC: Prioritize plant health over perfect target values

You must respond in valid JSON format using the provided tool schemas. Each action must include a clear reason for the decision.

Current grow phase: {grow_phase}
Target ranges: pH {ph_range}, EC {ec_range}, Temperature {temp_range}°C
Days since reservoir change: {days_since_change}

Recent context:
{memory_context}

Use your expertise to maintain optimal growing conditions while following the stable-unless-better philosophy."""

    def __init__(self):
        self.logger = logging.getLogger(__name__)
        self.client = None
        self.vector_memory = VectorMemory()
        self.kpi_calc = KPICalculator()

        # Load tool schemas
        self.schemas = self._load_schemas()

        # Initialize OpenAI client
        self._init_client()

    def _init_client(self):
        """Initialize OpenAI client"""
        api_key = os.getenv("OPENAI_API_KEY")
        if not api_key:
            self.logger.error("OPENAI_API_KEY not found in environment")
            raise ValueError("OpenAI API key required")

        self.client = OpenAI(api_key=api_key)
        self.logger.info("OpenAI client initialized")

    def _load_schemas(self) -> Dict[str, Any]:
        """Load JSON schemas for validation"""
        schema_files = [
            "actuator_dose.json",
            "actuator_fan.json",
            "actuator_led.json",
            "actuator_heater.json",
        ]

        schemas = {}
        for schema_file in schema_files:
            try:
                schema_path = f"schemas/{schema_file}"
                schemas[schema_file.replace(".json", "")] = load_json_schema(
                    schema_path
                )
            except Exception as e:
                self.logger.error(f"Failed to load schema {schema_file}: {e}")

        return schemas

    async def make_decision(
        self,
        sensor_data: Dict[str, Any],
        config: Dict[str, Any],
        recent_actions: List[Dict[str, Any]] = None,
    ) -> Dict[str, Any]:
        """Make control decisions based on sensor data and context"""
        try:
            # Get memory context
            memory_context = await self._get_memory_context(sensor_data)

            # Calculate current KPIs
            kpis = await self.kpi_calc.calculate_current_kpis(sensor_data)

            # Prepare prompt with context
            system_prompt = self._prepare_system_prompt(config, memory_context, kpis)

            # Prepare user message with current data
            user_message = self._prepare_user_message(sensor_data, kpis, recent_actions)

            # Make API call to o3
            response = await self._call_llm(system_prompt, user_message)

<<<<<<< HEAD
            # Validate and parse response
            parsed_response = await self._validate_response(response)

            if "error" in parsed_response:
                return {
                    "error": parsed_response["error"],
                    "timestamp": datetime.utcnow().isoformat(),
                    "fallback": True,
                }

=======
            if "error" in response:
                self.logger.error(f"LLM API error: {response['error']}")
                return {
                    "error": response["error"],
                    "timestamp": datetime.utcnow().isoformat(),
                    "fallback": True,
                }

            # Validate and parse response
            parsed_response = await self._validate_response(response)

>>>>>>> 0b9275b9
            # Store decision in memory
            await self._store_decision(sensor_data, parsed_response)

            return {
                "timestamp": datetime.utcnow().isoformat(),
                "decisions": parsed_response,
                "reasoning": response.get("reasoning", "No reasoning provided"),
                "confidence": response.get("confidence", 0.8),
                "kpis": kpis,
            }

        except Exception as e:
            self.logger.error(f"LLM decision making failed: {e}")
            return {
                "error": str(e),
                "timestamp": datetime.utcnow().isoformat(),
                "fallback": True,
            }

    def _prepare_system_prompt(
        self, config: Dict[str, Any], memory_context: str, kpis: Dict[str, Any]
    ) -> str:
        """Prepare system prompt with current context"""
        grow_phase = config.get("grow_phase", "vegetative")

        # Extract target ranges from config
        targets = config.get("targets", {})
        ph_range = f"{targets.get('ph_min', 5.5)}-{targets.get('ph_max', 6.5)}"
        ec_range = f"{targets.get('ec_min', 1.2)}-{targets.get('ec_max', 2.0)}"
        temp_range = f"{targets.get('temp_min', 18)}-{targets.get('temp_max', 26)}"

        days_since_change = kpis.get("days_since_reservoir_change", 0)

        return self.SYSTEM_PROMPT.format(
            grow_phase=grow_phase,
            ph_range=ph_range,
            ec_range=ec_range,
            temp_range=temp_range,
            days_since_change=days_since_change,
            memory_context=memory_context,
        )

    def _prepare_user_message(
        self,
        sensor_data: Dict[str, Any],
        kpis: Dict[str, Any],
        recent_actions: List[Dict[str, Any]] = None,
    ) -> str:
        """Prepare user message with current sensor data"""
        message_parts = [
            "CURRENT SENSOR READINGS:",
            json.dumps(sensor_data, indent=2),
            "",
            "CURRENT KPIs:",
            json.dumps(kpis, indent=2),
        ]

        if recent_actions:
            message_parts.extend(
                [
                    "",
                    "RECENT ACTIONS (last 6 hours):",
                    json.dumps(recent_actions, indent=2),
                ]
            )

        message_parts.extend(
            [
                "",
                "Please analyze the current conditions and provide any necessary control actions.",
                "Respond in JSON format with your decisions and reasoning.",
                "Only take action if current conditions are suboptimal or trending toward problems.",
                "Remember: stable-unless-better principle applies.",
            ]
        )

        return "\n".join(message_parts)

    async def _call_llm(self, system_prompt: str, user_message: str) -> Dict[str, Any]:
        """Make API call to OpenAI o3 model"""
        try:
            messages = [
                {"role": "system", "content": system_prompt},
                {"role": "user", "content": user_message},
            ]

            response = self.client.chat.completions.create(
                model="o3-mini",  # Using o3-mini as o3 may not be available yet
                messages=messages,
                temperature=0.0,
                max_tokens=2000,
                response_format={"type": "json_object"},
            )

            content = response.choices[0].message.content

            try:
                parsed_content = json.loads(content)
                return parsed_content
            except json.JSONDecodeError as e:
                self.logger.error(f"Failed to parse LLM response as JSON: {e}")
                self.logger.error(f"Raw response: {content}")
                return {"error": "Invalid JSON response from LLM"}

        except Exception as e:
            self.logger.error(f"OpenAI API call failed: {e}")
            return {"error": str(e)}

    async def _validate_response(self, response: Dict[str, Any]) -> Dict[str, Any]:
        """Validate LLM response against schemas"""
        if "error" in response:
            return response

        validated_decisions = {}

        # Validate each decision type
        for decision_type, decision_data in response.get("decisions", {}).items():
            schema_name = f"actuator_{decision_type}"

            if schema_name in self.schemas:
                try:
                    validate_json_schema(decision_data, self.schemas[schema_name])
                    validated_decisions[decision_type] = decision_data
                    self.logger.info(f"Validated {decision_type} decision")
                except Exception as e:
                    self.logger.error(
                        f"Schema validation failed for {decision_type}: {e}"
                    )
                    # Skip invalid decisions
            else:
                self.logger.warning(
                    f"No schema found for decision type: {decision_type}"
                )

        return {
            "decisions": validated_decisions,
            "reasoning": response.get("reasoning", ""),
            "confidence": response.get("confidence", 0.5),
        }

    async def _get_memory_context(self, sensor_data: Dict[str, Any]) -> str:
        """Retrieve relevant context from vector memory"""
        try:
            # Create query from current sensor conditions
            query = f"pH {sensor_data['water']['ph']} EC {sensor_data['water']['ec']} temp {sensor_data['air']['temperature']}"

            # Retrieve similar historical situations
            memories = await self.vector_memory.search(query, limit=3)

            if not memories:
                return "No relevant historical context found."

            context_parts = []
            for memory in memories:
                context_parts.append(
                    f"Similar situation: {memory.get('summary', 'No summary')}"
                )
                if "outcome" in memory:
                    context_parts.append(f"Outcome: {memory['outcome']}")
                context_parts.append("")

            return "\n".join(context_parts)

        except Exception as e:
            self.logger.error(f"Failed to retrieve memory context: {e}")
            return "Memory context unavailable."

    async def _store_decision(
        self, sensor_data: Dict[str, Any], decision: Dict[str, Any]
    ):
        """Store decision in vector memory for future reference"""
        try:
            # Create summary of situation and decision
            summary = self._create_decision_summary(sensor_data, decision)

            # Store in vector memory
            await self.vector_memory.store(
                {
                    "timestamp": datetime.utcnow().isoformat(),
                    "sensor_data": sensor_data,
                    "decision": decision,
                    "summary": summary,
                }
            )

        except Exception as e:
            self.logger.error(f"Failed to store decision in memory: {e}")

    def _create_decision_summary(
        self, sensor_data: Dict[str, Any], decision: Dict[str, Any]
    ) -> str:
        """Create a text summary of the decision for vector storage"""
        water = sensor_data.get("water", {})
        air = sensor_data.get("air", {})

        summary_parts = [
            f"pH {water.get('ph', 'unknown')}",
            f"EC {water.get('ec', 'unknown')}",
            f"temp {air.get('temperature', 'unknown')}°C",
            f"humidity {air.get('humidity', 'unknown')}%",
        ]

        decisions = decision.get("decisions", {})
        if decisions:
            actions = []
            for action_type, action_data in decisions.items():
                if action_type == "dose":
                    doses = []
                    for pump, data in action_data.items():
                        if isinstance(data, dict) and data.get("ml", 0) > 0:
                            doses.append(f"{pump} {data['ml']}ml")
                    if doses:
                        actions.append(f"dosed {', '.join(doses)}")
                elif action_type == "fan":
                    speed = action_data.get("fan_speed", 0)
                    if speed > 0:
                        actions.append(f"fan {speed}%")
                elif action_type == "led":
                    power = action_data.get("led_power", 0)
                    actions.append(f"LED {power}%")

            if actions:
                summary_parts.append(f"Actions: {', '.join(actions)}")

        return " | ".join(summary_parts)

    async def get_system_status(self) -> Dict[str, Any]:
        """Get LLM agent status"""
        return {
            "timestamp": datetime.utcnow().isoformat(),
            "model": "o3-mini",
            "schemas_loaded": len(self.schemas),
            "client_initialized": self.client is not None,
            "memory_status": await self.vector_memory.get_status(),
        }<|MERGE_RESOLUTION|>--- conflicted
+++ resolved
@@ -109,18 +109,6 @@
             # Make API call to o3
             response = await self._call_llm(system_prompt, user_message)
 
-<<<<<<< HEAD
-            # Validate and parse response
-            parsed_response = await self._validate_response(response)
-
-            if "error" in parsed_response:
-                return {
-                    "error": parsed_response["error"],
-                    "timestamp": datetime.utcnow().isoformat(),
-                    "fallback": True,
-                }
-
-=======
             if "error" in response:
                 self.logger.error(f"LLM API error: {response['error']}")
                 return {
@@ -132,7 +120,12 @@
             # Validate and parse response
             parsed_response = await self._validate_response(response)
 
->>>>>>> 0b9275b9
+            if "error" in parsed_response:
+                return {
+                    "error": parsed_response["error"],
+                    "timestamp": datetime.utcnow().isoformat(),
+                    "fallback": True,
+                }
             # Store decision in memory
             await self._store_decision(sensor_data, parsed_response)
 
