"""
Database interface for storing hydroponic system data
"""

import logging
from datetime import datetime, timedelta
from pathlib import Path
from typing import Dict, Any, List

import aiosqlite
import json


class Database:
    """SQLite database interface for hydroponic data"""

    def __init__(self, db_path: str = None):
        if db_path is None:
            db_path = Path("~/hydro/db/hydro.db").expanduser()

        self.db_path = Path(db_path)
        self.db_path.parent.mkdir(parents=True, exist_ok=True)

        self.logger = logging.getLogger(__name__)
        self._connection = None

    async def init(self):
        """Initialize database and create tables"""
        try:
            self._connection = await aiosqlite.connect(str(self.db_path))
            await self._connection.execute("PRAGMA foreign_keys = ON")
            await self._create_tables()
            self.logger.info(f"Database initialized: {self.db_path}")
        except Exception as e:
            self.logger.error(f"Database initialization failed: {e}")
            raise

    async def _create_tables(self):
        """Create all required database tables"""

        # Sensor readings table
        await self._connection.execute(
            """
            CREATE TABLE IF NOT EXISTS sensor_readings (
                id INTEGER PRIMARY KEY AUTOINCREMENT,
                timestamp DATETIME NOT NULL,
                ph REAL,
                ec REAL,
                water_temp REAL,
                air_temp REAL,
                humidity REAL,
                co2 INTEGER,
                root_temp REAL,
                lux REAL,
                turbidity REAL,
                level_high BOOLEAN,
                level_low BOOLEAN,
                pressure REAL,
                led_power INTEGER,
                raw_data TEXT
            )
        """
        )

        # Actuator actions table
        await self._connection.execute(
            """
            CREATE TABLE IF NOT EXISTS actuator_actions (
                id INTEGER PRIMARY KEY AUTOINCREMENT,
                timestamp DATETIME NOT NULL,
                action_type TEXT NOT NULL,
                pump_a_ml REAL DEFAULT 0,
                pump_b_ml REAL DEFAULT 0,
                ph_pump_ml REAL DEFAULT 0,
                refill_ml REAL DEFAULT 0,
                fan_speed INTEGER DEFAULT 0,
                led_power INTEGER DEFAULT 0,
                duration_minutes INTEGER,
                reason TEXT,
                success BOOLEAN DEFAULT 1,
                raw_data TEXT
            )
        """
        )

        # System events and alerts table
        await self._connection.execute(
            """
            CREATE TABLE IF NOT EXISTS system_events (
                id INTEGER PRIMARY KEY AUTOINCREMENT,
                timestamp DATETIME NOT NULL,
                event_type TEXT NOT NULL,
                severity TEXT NOT NULL,
                category TEXT NOT NULL,
                message TEXT NOT NULL,
                details TEXT,
                acknowledged BOOLEAN DEFAULT 0,
                resolved BOOLEAN DEFAULT 0
            )
        """
        )

        # Configuration changes table
        await self._connection.execute(
            """
            CREATE TABLE IF NOT EXISTS config_changes (
                id INTEGER PRIMARY KEY AUTOINCREMENT,
                timestamp DATETIME NOT NULL,
                config_version TEXT NOT NULL,
                changes TEXT NOT NULL,
                reason TEXT,
                user_initiated BOOLEAN DEFAULT 0
            )
        """
        )

        # KPI rollups table
        await self._connection.execute(
            """
            CREATE TABLE IF NOT EXISTS kpi_rollups (
                id INTEGER PRIMARY KEY AUTOINCREMENT,
                timestamp DATETIME NOT NULL,
                period TEXT NOT NULL,
                ph_avg REAL,
                ph_in_spec_pct REAL,
                ec_avg REAL,
                ec_in_spec_pct REAL,
                temp_avg REAL,
                temp_in_spec_pct REAL,
                humidity_avg REAL,
                co2_avg REAL,
                health_score REAL,
                ml_total REAL,
                pump_a_ml REAL,
                pump_b_ml REAL,
                ph_pump_ml REAL,
                days_since_change INTEGER,
                raw_data TEXT
            )
        """
        )

        # LLM decisions table
        await self._connection.execute(
            """
            CREATE TABLE IF NOT EXISTS llm_decisions (
                id INTEGER PRIMARY KEY AUTOINCREMENT,
                timestamp DATETIME NOT NULL,
                sensor_context TEXT NOT NULL,
                decision_data TEXT NOT NULL,
                reasoning TEXT,
                confidence REAL,
                executed BOOLEAN DEFAULT 0,
                outcome TEXT
            )
        """
        )

        # Create indexes for performance
        indexes = [
            "CREATE INDEX IF NOT EXISTS idx_sensor_timestamp ON sensor_readings(timestamp)",
            "CREATE INDEX IF NOT EXISTS idx_actions_timestamp ON actuator_actions(timestamp)",
            "CREATE INDEX IF NOT EXISTS idx_events_timestamp ON system_events(timestamp)",
            "CREATE INDEX IF NOT EXISTS idx_kpi_timestamp ON kpi_rollups(timestamp)",
            "CREATE INDEX IF NOT EXISTS idx_llm_timestamp ON llm_decisions(timestamp)",
        ]

        for index_sql in indexes:
            await self._connection.execute(index_sql)

        await self._connection.commit()

    async def store_sensor_reading(self, sensor_data: Dict[str, Any]) -> int:
        """Store sensor reading in database"""
        try:
            water = sensor_data.get("water", {})
            air = sensor_data.get("air", {})
            root = sensor_data.get("root", {})
            light = sensor_data.get("light", {})

            cursor = await self._connection.execute(
                """
                INSERT INTO sensor_readings (
                    timestamp, ph, ec, water_temp, air_temp, humidity, co2,
                    root_temp, lux, turbidity, level_high, level_low, 
                    pressure, led_power, raw_data
                ) VALUES (?, ?, ?, ?, ?, ?, ?, ?, ?, ?, ?, ?, ?, ?, ?)
            """,
                (
                    sensor_data.get("timestamp"),
                    water.get("ph"),
                    water.get("ec"),
                    water.get("temperature"),
                    air.get("temperature"),
                    air.get("humidity"),
                    air.get("co2"),
                    root.get("temperature"),
                    light.get("lux"),
                    water.get("turbidity"),
                    water.get("level_high"),
                    water.get("level_low"),
                    air.get("pressure"),
                    light.get("led_power"),
                    json.dumps(sensor_data),
                ),
            )

            await self._connection.commit()
            return cursor.lastrowid

        except Exception as e:
            self.logger.error(f"Failed to store sensor reading: {e}")
            raise

    async def store_actuator_action(self, action_data: Dict[str, Any]) -> int:
        """Store actuator action in database"""
        try:
            executed = action_data.get("executed", {})

            cursor = await self._connection.execute(
                """
                INSERT INTO actuator_actions (
                    timestamp, action_type, pump_a_ml, pump_b_ml, ph_pump_ml,
                    refill_ml, fan_speed, led_power, duration_minutes, 
                    reason, success, raw_data
                ) VALUES (?, ?, ?, ?, ?, ?, ?, ?, ?, ?, ?, ?)
            """,
                (
                    action_data.get("timestamp"),
                    action_data.get("action_type", "multiple"),
                    executed.get("pump_a", {}).get("ml", 0),
                    executed.get("pump_b", {}).get("ml", 0),
                    executed.get("ph_pump", {}).get("ml", 0),
                    executed.get("refill", {}).get("ml", 0),
                    action_data.get("fan_speed", 0),
                    action_data.get("led_power", 0),
                    action_data.get("duration_minutes"),
                    action_data.get("reason", ""),
                    len(action_data.get("errors", [])) == 0,
                    json.dumps(action_data),
                ),
            )

            await self._connection.commit()
            return cursor.lastrowid

        except Exception as e:
            self.logger.error(f"Failed to store actuator action: {e}")
            raise

    async def store_system_event(self, event_data: Dict[str, Any]) -> int:
        """Store system event/alert in database"""
        try:
            cursor = await self._connection.execute(
                """
                INSERT INTO system_events (
                    timestamp, event_type, severity, category, message,
                    details, acknowledged, resolved
                ) VALUES (?, ?, ?, ?, ?, ?, ?, ?)
            """,
                (
                    event_data.get("timestamp"),
                    event_data.get("event_type", "alert"),
                    event_data.get("severity"),
                    event_data.get("category"),
                    event_data.get("message"),
                    json.dumps(event_data.get("details", {})),
                    event_data.get("acknowledged", False),
                    event_data.get("resolved", False),
                ),
            )

            await self._connection.commit()
            return cursor.lastrowid

        except Exception as e:
            self.logger.error(f"Failed to store system event: {e}")
            raise

    async def store_kpi_rollup(self, kpi_data: Dict[str, Any]) -> int:
        """Store KPI rollup data"""
        try:
            cursor = await self._connection.execute(
                """
                INSERT INTO kpi_rollups (
                    timestamp, period, ph_avg, ph_in_spec_pct, ec_avg, ec_in_spec_pct,
                    temp_avg, temp_in_spec_pct, humidity_avg, co2_avg, health_score,
                    ml_total, pump_a_ml, pump_b_ml, ph_pump_ml, days_since_change, raw_data
                ) VALUES (?, ?, ?, ?, ?, ?, ?, ?, ?, ?, ?, ?, ?, ?, ?, ?, ?)
            """,
                (
                    kpi_data.get("timestamp"),
                    kpi_data.get("period"),
                    kpi_data.get("ph_avg"),
                    kpi_data.get("ph_in_spec_pct"),
                    kpi_data.get("ec_avg"),
                    kpi_data.get("ec_in_spec_pct"),
                    kpi_data.get("temp_avg"),
                    kpi_data.get("temp_in_spec_pct"),
                    kpi_data.get("humidity_avg"),
                    kpi_data.get("co2_avg"),
                    kpi_data.get("health_score"),
                    kpi_data.get("ml_total"),
                    kpi_data.get("pump_a_ml"),
                    kpi_data.get("pump_b_ml"),
                    kpi_data.get("ph_pump_ml"),
                    kpi_data.get("days_since_change"),
                    json.dumps(kpi_data),
                ),
            )

            await self._connection.commit()
            return cursor.lastrowid

        except Exception as e:
            self.logger.error(f"Failed to store KPI rollup: {e}")
            raise

    async def get_recent_sensor_data(self, hours: int = 24) -> List[Dict[str, Any]]:
        """Get recent sensor readings"""
        try:
            since = datetime.utcnow() - timedelta(hours=hours)

            cursor = await self._connection.execute(
                """
                SELECT * FROM sensor_readings 
                WHERE timestamp > ? 
                ORDER BY timestamp DESC
            """,
                (since.isoformat(),),
            )

            rows = await cursor.fetchall()
            columns = [desc[0] for desc in cursor.description]

            return [dict(zip(columns, row)) for row in rows]

        except Exception as e:
            self.logger.error(f"Failed to get recent sensor data: {e}")
            return []

    async def get_recent_actions(self, hours: int = 6) -> List[Dict[str, Any]]:
        """Get recent actuator actions"""
        try:
            since = datetime.utcnow() - timedelta(hours=hours)

            cursor = await self._connection.execute(
                """
                SELECT * FROM actuator_actions 
                WHERE timestamp > ? 
                ORDER BY timestamp DESC
            """,
                (since.isoformat(),),
            )

            rows = await cursor.fetchall()
            columns = [desc[0] for desc in cursor.description]

            return [dict(zip(columns, row)) for row in rows]

        except Exception as e:
            self.logger.error(f"Failed to get recent actions: {e}")
            return []

    async def get_kpi_history(self, days: int = 7) -> List[Dict[str, Any]]:
        """Get KPI history"""
        try:
            since = datetime.utcnow() - timedelta(days=days)

            cursor = await self._connection.execute(
                """
                SELECT * FROM kpi_rollups 
                WHERE timestamp > ? 
                ORDER BY timestamp DESC
            """,
                (since.isoformat(),),
            )

            rows = await cursor.fetchall()
            columns = [desc[0] for desc in cursor.description]

            return [dict(zip(columns, row)) for row in rows]

        except Exception as e:
            self.logger.error(f"Failed to get KPI history: {e}")
            return []

    async def cleanup_old_data(self, days_to_keep: int = 30):
        """Clean up old data to manage database size"""
        try:
            cutoff = datetime.utcnow() - timedelta(days=days_to_keep)

            # Keep sensor readings for specified days
            await self._connection.execute(
                """
                DELETE FROM sensor_readings WHERE timestamp < ?
            """,
                (cutoff.isoformat(),),
            )

            # Keep actions for longer (90 days)
            action_cutoff = datetime.utcnow() - timedelta(days=90)
            await self._connection.execute(
                """
                DELETE FROM actuator_actions WHERE timestamp < ?
            """,
                (action_cutoff.isoformat(),),
            )

            # Keep resolved events for 30 days
            await self._connection.execute(
                """
                DELETE FROM system_events 
                WHERE timestamp < ? AND resolved = 1
            """,
                (cutoff.isoformat(),),
            )

            await self._connection.commit()
            self.logger.info(f"Cleaned up data older than {days_to_keep} days")

        except Exception as e:
            self.logger.error(f"Failed to cleanup old data: {e}")

    async def get_database_stats(self) -> Dict[str, Any]:
        """Get database statistics"""
        try:
            stats = {}

            tables = [
                "sensor_readings",
                "actuator_actions",
                "system_events",
                "kpi_rollups",
                "llm_decisions",
            ]

            for table in tables:
                cursor = await self._connection.execute(f"SELECT COUNT(*) FROM {table}")
                count = await cursor.fetchone()
                stats[f"{table}_count"] = count[0]

            # Database file size
<<<<<<< HEAD
            stats["db_size_mb"] = round(self.db_path.stat().st_size / (1024 * 1024), 2)

=======
            if self.db_path.is_file():
                stats['db_size_mb'] = round(self.db_path.stat().st_size / (1024 * 1024), 2)
            else:
                stats['db_size_mb'] = 0
            
>>>>>>> 0b9275b9
            return stats

        except Exception as e:
            self.logger.error(f"Failed to get database stats: {e}")
            return {}

    async def close(self):
        """Close database connection"""
        if self._connection:
            await self._connection.close()
            self.logger.info("Database connection closed")<|MERGE_RESOLUTION|>--- conflicted
+++ resolved
@@ -441,16 +441,10 @@
                 stats[f"{table}_count"] = count[0]
 
             # Database file size
-<<<<<<< HEAD
-            stats["db_size_mb"] = round(self.db_path.stat().st_size / (1024 * 1024), 2)
-
-=======
             if self.db_path.is_file():
                 stats['db_size_mb'] = round(self.db_path.stat().st_size / (1024 * 1024), 2)
             else:
                 stats['db_size_mb'] = 0
-            
->>>>>>> 0b9275b9
             return stats
 
         except Exception as e:
