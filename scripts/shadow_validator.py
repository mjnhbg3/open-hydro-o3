#!/usr/bin/env python3
"""
Shadow validation script - replays sensor data to validate system behavior
"""

import argparse
import asyncio
import json
import logging
import sys
import csv
from datetime import datetime
from pathlib import Path

# Add app directory to path
sys.path.insert(0, str(Path(__file__).parent.parent))

from app.sensor_io import SensorInterface
from app.actuators import ActuatorController
from app.llm_agent import LLMAgent
from app.rules import RulesEngine
from app.memory.db import Database
from app.memory.kpis import KPICalculator
from app.utils import setup_logging
from app.utils import load_config


class ShadowValidator:
    """Shadow validation system for testing with historical data"""

    def __init__(self, data_file: str = None):
        self.data_file = data_file or "tests/data/sensors_sample.csv"
        self.config = load_config()
        self.db = None
        self.sensors = None
        self.actuators = None
        self.llm_agent = None
        self.rules_engine = None
        self.kpi_calc = None
        self.logger = logging.getLogger(__name__)

        # Validation results
        self.results = {
            "start_time": datetime.utcnow().isoformat(),
            "total_readings": 0,
            "in_spec_readings": 0,
            "safety_violations": 0,
            "actions_taken": 0,
            "errors": [],
<<<<<<< HEAD
=======
            "warnings": [],
>>>>>>> 6aa7a299
            "performance_metrics": {},
        }

    async def initialize(self):
        """Initialize all components in mock mode"""
        try:
            self.db = Database(":memory:")  # Use in-memory DB for testing
            await self.db.init()

            # All components in mock mode for validation
            self.sensors = SensorInterface(mock=True)
            self.actuators = ActuatorController(mock=True)
            self.kpi_calc = KPICalculator(self.db)
            self.rules_engine = RulesEngine(self.config, self.db)

            # LLM agent in test mode (no API calls)
            try:
                self.llm_agent = LLMAgent()
            except Exception as e:
                self.logger.warning(f"LLM agent not available for validation: {e}")
                self.llm_agent = None

            self.logger.info("Shadow validator initialized")

        except Exception as e:
            self.logger.error(f"Shadow validator initialization failed: {e}")
            raise

    async def run_validation(self) -> dict:
        """Run complete shadow validation

        Safety violations encountered during processing are logged in the
        ``warnings`` list but do not cause the overall ``success`` flag to
        be false. The method returns a dictionary containing ``success``,
        ``validation_passed``, and all collected metrics.
        """
        try:
            self.logger.info(
                f"Starting shadow validation with data file: {self.data_file}"
            )

            # Load sensor data
            sensor_readings = self._load_sensor_data()

            if not sensor_readings:
                raise ValueError("No sensor data loaded")

            self.results["total_readings"] = len(sensor_readings)

            # Process each reading
            for i, reading in enumerate(sensor_readings):
                try:
                    await self._process_reading(reading, i)
                except Exception as e:
                    self.logger.error(f"Error processing reading {i}: {e}")
                    self.results["errors"].append(f"Reading {i}: {str(e)}")

            # Calculate final metrics
            await self._calculate_final_metrics()

            self.results["end_time"] = datetime.utcnow().isoformat()
            self.results["success"] = len(self.results["errors"]) == 0

            # Validate results against requirements
            validation_passed = self._validate_requirements()
            self.results["validation_passed"] = validation_passed

            self.logger.info(f"Shadow validation completed: {validation_passed}")

            return self.results

        except Exception as e:
            self.logger.error(f"Shadow validation failed: {e}")
            self.results["error"] = str(e)
            self.results["success"] = False
            return self.results

    def _load_sensor_data(self) -> list:
        """Load sensor data from CSV file"""
        readings = []

        try:
            data_path = Path(self.data_file)

            if not data_path.exists():
                # Create sample data if file doesn't exist
                self._create_sample_data(data_path)

            with open(data_path, "r") as f:
                reader = csv.DictReader(f)

                for row in reader:
                    # Convert string values to appropriate types
                    reading = {
                        "timestamp": row["timestamp"],
                        "water": {
                            "ph": float(row["ph"]),
                            "ec": float(row["ec"]),
                            "temperature": float(row["water_temp"]),
                            "turbidity": float(row["turbidity"]),
                            "level_high": row["level_high"].lower() == "true",
                            "level_low": row["level_low"].lower() == "true",
                        },
                        "air": {
                            "temperature": float(row["air_temp"]),
                            "humidity": float(row["humidity"]),
                            "pressure": float(row["pressure"]),
                            "co2": int(row["co2"]),
                        },
                        "root": {"temperature": float(row["root_temp"])},
                        "light": {
                            "lux": float(row["lux"]),
                            "led_power": int(row["led_power"]),
                        },
                    }

                    readings.append(reading)

            self.logger.info(f"Loaded {len(readings)} sensor readings")
            return readings

        except Exception as e:
            self.logger.error(f"Failed to load sensor data: {e}")
            return []

    def _create_sample_data(self, data_path: Path):
        """Create sample sensor data for testing"""
        import random
        from datetime import timedelta

        data_path.parent.mkdir(parents=True, exist_ok=True)

        # Generate 24 hours of sample data (1440 readings at 1-minute intervals)
        start_time = datetime.utcnow() - timedelta(days=1)

        with open(data_path, "w", newline="") as f:
            fieldnames = [
                "timestamp",
                "ph",
                "ec",
                "water_temp",
                "turbidity",
                "level_high",
                "level_low",
                "air_temp",
                "humidity",
                "pressure",
                "co2",
                "root_temp",
                "lux",
                "led_power",
            ]

            writer = csv.DictWriter(f, fieldnames=fieldnames)
            writer.writeheader()

            for i in range(1440):  # 24 hours of minute-by-minute data
                timestamp = start_time + timedelta(minutes=i)

                # Simulate realistic but occasionally problematic values
                ph_base = 6.0
                ec_base = 1.6

                # Add some drift and noise
                if i > 720:  # After 12 hours, introduce some drift
                    ph_base += random.gauss(0, 0.1)
                    ec_base += random.gauss(0, 0.05)

                # Occasionally create out-of-spec conditions
                if random.random() < 0.05:  # 5% chance of issues
                    ph_base += random.choice([-0.5, 0.5])

                if random.random() < 0.03:  # 3% chance of EC issues
                    ec_base += random.choice([-0.3, 0.3])

                row = {
                    "timestamp": timestamp.isoformat(),
                    "ph": round(max(4.0, min(8.0, ph_base + random.gauss(0, 0.05))), 2),
                    "ec": round(max(0.5, min(3.0, ec_base + random.gauss(0, 0.02))), 2),
                    "water_temp": round(22 + random.gauss(0, 0.5), 1),
                    "turbidity": round(5 + random.gauss(0, 1), 1),
                    "level_high": "true",  # Assume good water level
                    "level_low": "true",
                    "air_temp": round(24 + random.gauss(0, 1), 1),
                    "humidity": round(max(30, min(90, 60 + random.gauss(0, 5))), 1),
                    "pressure": round(1013 + random.gauss(0, 10), 1),
                    "co2": max(300, min(1500, int(800 + random.gauss(0, 100)))),
                    "root_temp": round(21 + random.gauss(0, 0.5), 1),
                    "lux": max(0, int(25000 + random.gauss(0, 5000))),
                    "led_power": 80 if 6 <= timestamp.hour <= 22 else 0,
                }

                writer.writerow(row)

        self.logger.info(f"Created sample data file: {data_path}")

    async def _process_reading(self, reading: dict, index: int):
        """Process a single sensor reading"""
        try:
            # Store reading in database
            await self.db.store_sensor_reading(reading)

            # Check if reading is in spec
            in_spec = self._check_reading_in_spec(reading)
            if in_spec:
                self.results["in_spec_readings"] += 1

            # Check for safety violations
            safety_violation = self._check_safety_violations(reading)
            if safety_violation:
                self.results["safety_violations"] += 1
                self.results.setdefault("warnings", []).append(
                    f"Safety violation at reading {index}: {safety_violation}"
                )
                # Safety violations are tracked but not treated as script errors
            # Run control logic every 10 readings (simulating 10-minute intervals)
            if index % 10 == 0:
                await self._run_control_logic(reading)

        except Exception as e:
            self.logger.error(f"Error processing reading {index}: {e}")
            raise

    def _check_reading_in_spec(self, reading: dict) -> bool:
        """Check if reading is within specification"""
        try:
            targets = self.config.get("targets", {})

            water = reading.get("water", {})
            air = reading.get("air", {})

            ph_in_spec = (
                targets.get("ph_min", 5.5)
                <= water.get("ph", 0)
                <= targets.get("ph_max", 6.5)
            )
            ec_in_spec = (
                targets.get("ec_min", 1.2)
                <= water.get("ec", 0)
                <= targets.get("ec_max", 2.0)
            )
            temp_in_spec = (
                targets.get("temp_min", 18)
                <= air.get("temperature", 0)
                <= targets.get("temp_max", 26)
            )

            return ph_in_spec and ec_in_spec and temp_in_spec

        except Exception:
            return False

    def _check_safety_violations(self, reading: dict) -> str:
        """Check for safety limit violations"""
        try:
            water = reading.get("water", {})
            air = reading.get("air", {})

            # Check absolute safety limits
            if water.get("ph", 7) < 4.0 or water.get("ph", 7) > 8.0:
                return f"pH {water.get('ph')} outside safety limits (4.0-8.0)"

            if water.get("ec", 1.6) < 0.5 or water.get("ec", 1.6) > 3.0:
                return f"EC {water.get('ec')} outside safety limits (0.5-3.0)"

            if air.get("temperature", 22) < 10 or air.get("temperature", 22) > 35:
                return f"Temperature {air.get('temperature')}°C outside safety limits (10-35°C)"

            if not water.get("level_high", True) and not water.get("level_low", True):
                return "Critical water level - both sensors indicate low"

            return None

        except Exception as e:
            return f"Safety check error: {e}"

    async def _run_control_logic(self, reading: dict):
        """Run control logic for a reading"""
        try:
            # Calculate KPIs
            kpis = await self.kpi_calc.calculate_current_kpis(
                reading, self.config.get("targets", {})
            )

            # Run rules engine
            rules_result = await self.rules_engine.evaluate_rules(reading, kpis)

            # Execute any recommended actions
            actions = rules_result.get("actions", {})

            if actions:
                self.results["actions_taken"] += 1

                # Simulate action execution
                if "dose" in actions:
                    dose_result = await self.actuators.dose_nutrients(actions["dose"])
                    if dose_result.get("errors"):
                        self.results["errors"].extend(dose_result["errors"])

                if "fan" in actions:
                    await self.actuators.control_fan(actions["fan"].get("fan_speed", 0))

                if "led" in actions:
                    await self.actuators.control_led(actions["led"].get("led_power", 0))

        except Exception as e:
            self.logger.error(f"Control logic error: {e}")
            self.results["errors"].append(f"Control logic error: {str(e)}")

    async def _calculate_final_metrics(self):
        """Calculate final performance metrics"""
        try:
            total_readings = self.results["total_readings"]
            in_spec_readings = self.results["in_spec_readings"]

            if total_readings > 0:
                in_spec_percentage = (in_spec_readings / total_readings) * 100

                self.results["performance_metrics"] = {
                    "in_spec_percentage": round(in_spec_percentage, 2),
                    "safety_violation_rate": round(
                        (self.results["safety_violations"] / total_readings) * 100, 2
                    ),
                    "action_rate": round(
                        (self.results["actions_taken"] / (total_readings / 10)) * 100, 2
                    ),
                    "error_rate": round(
                        (len(self.results["errors"]) / total_readings) * 100, 2
                    ),
                }

            # Get database statistics
            db_stats = await self.db.get_database_stats()
            self.results["database_stats"] = db_stats

        except Exception as e:
            self.logger.error(f"Final metrics calculation failed: {e}")

    def _validate_requirements(self) -> bool:
        """Validate against system requirements"""
        try:
            metrics = self.results["performance_metrics"]

            # Requirement: ≥95% readings in-spec
            in_spec_ok = metrics.get("in_spec_percentage", 0) >= 95.0

            # Requirement: 0 safety limit breaches
            safety_ok = self.results["safety_violations"] == 0

            # Requirement: Error rate < 1%
            error_ok = metrics.get("error_rate", 100) < 1.0

            self.results["requirements_check"] = {
                "in_spec_requirement": {
                    "passed": in_spec_ok,
                    "value": metrics.get("in_spec_percentage", 0),
                    "threshold": 95.0,
                },
                "safety_requirement": {
                    "passed": safety_ok,
                    "value": self.results["safety_violations"],
                    "threshold": 0,
                },
                "error_requirement": {
                    "passed": error_ok,
                    "value": metrics.get("error_rate", 100),
                    "threshold": 1.0,
                },
            }

            return in_spec_ok and safety_ok and error_ok

        except Exception as e:
            self.logger.error(f"Requirements validation failed: {e}")
            return False

    async def cleanup(self):
        """Cleanup resources"""
        if self.actuators:
            await self.actuators.shutdown()

        if self.db:
            await self.db.close()

        self.logger.info("Shadow validator cleanup complete")


async def main():
    """Main execution function"""
    parser = argparse.ArgumentParser(
        description="Shadow validation for hydroponic controller"
    )
    parser.add_argument(
        "--data",
        default="tests/data/sensors_sample.csv",
        help="CSV file with sensor data (default: tests/data/sensors_sample.csv)",
    )
    parser.add_argument(
        "--verbose", "-v", action="store_true", help="Enable verbose logging"
    )

    args = parser.parse_args()

    setup_logging("DEBUG" if args.verbose else "INFO")
    logger = logging.getLogger(__name__)

    validator = ShadowValidator(args.data)

    try:
        logger.info("Starting shadow validation")

        await validator.initialize()
        result = await validator.run_validation()

        # Print results
        print(json.dumps(result, indent=2, default=str))

        if result.get("validation_passed", False):
            logger.info("Shadow validation PASSED")
            exit_code = 0
        else:
            logger.error("Shadow validation FAILED")
            exit_code = 1

    except Exception as e:
        logger.error(f"Shadow validation script failed: {e}")
        print(
            json.dumps(
                {
                    "success": False,
                    "error": str(e),
                    "timestamp": datetime.utcnow().isoformat(),
                },
                indent=2,
            )
        )
        exit_code = 2

    finally:
        await validator.cleanup()

    sys.exit(exit_code)


if __name__ == "__main__":
    asyncio.run(main())<|MERGE_RESOLUTION|>--- conflicted
+++ resolved
@@ -47,10 +47,7 @@
             "safety_violations": 0,
             "actions_taken": 0,
             "errors": [],
-<<<<<<< HEAD
-=======
             "warnings": [],
->>>>>>> 6aa7a299
             "performance_metrics": {},
         }
 
